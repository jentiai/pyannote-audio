--- conflicted
+++ resolved
@@ -32,7 +32,7 @@
 from typing_extensions import Literal
 
 from pyannote.audio.core.io import Audio, AudioFile
-from pyannote.audio.core.task import Problem, Task
+from pyannote.audio.core.task import Problem
 from pyannote.audio.utils.random import create_rng_for_worker
 
 
@@ -652,10 +652,6 @@
     @property
     def val_monitor(self):
         if self.has_validation and self.metrics is None:
-<<<<<<< HEAD
-            return Task.get_default_metric_name(AUROC), "max"
-=======
             return self.get_default_val_metric_name(AUROC), "max"
->>>>>>> bac13506
         else:
             return None, "min"